--- conflicted
+++ resolved
@@ -103,19 +103,9 @@
 pub struct SerializedCachedUrlMetadata {
   pub headers: HeadersMap,
   pub url: String,
-<<<<<<< HEAD
-  pub time: Option<SystemTime>,
-=======
   /// Number of seconds since the UNIX epoch.
   #[serde(default)]
   pub time: Option<u64>,
-}
-
-#[derive(Debug, PartialEq, Eq)]
-pub struct CacheEntry {
-  pub metadata: SerializedCachedUrlMetadata,
-  pub content: Vec<u8>,
->>>>>>> ed6ea63e
 }
 
 #[derive(Debug, PartialEq, Eq)]
